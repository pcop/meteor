--- conflicted
+++ resolved
@@ -56,7 +56,6 @@
         var pending = pending_invalidate;
         pending_invalidate = [];
 
-<<<<<<< HEAD
         _.each(pending, function (ctx) {
           _.each(ctx._callbacks, function (f) {
             f(ctx); // XXX wrap in try?
@@ -64,14 +63,6 @@
           delete this._callbacks; // maybe help the GC
         });
       }
-=======
-      _.each(pending, function (ctx) {
-        _.each(ctx._callbacks, function (f) {
-          f(ctx); // XXX wrap in try?
-        });
-        delete ctx._callbacks; // maybe help the GC
-      });
->>>>>>> c5b5880c
     },
 
     deps: {
