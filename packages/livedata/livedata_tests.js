--- conflicted
+++ resolved
@@ -239,11 +239,7 @@
     var release = expect();
     onQuiesce(function () {
       checkBalances(test, 90, 60);
-<<<<<<< HEAD
-      Tinytest.defer(release); // XXX (why) do we need Tinytest.defer?
-=======
       Meteor.defer(release);
->>>>>>> 3364cb7b
     });
   },
   function (test, expect) {
