--- conflicted
+++ resolved
@@ -1,7 +1,4 @@
 ## v.NEXT
-
-<<<<<<< HEAD
-=======
 
 ## v0.7.1.2
 
@@ -12,7 +9,6 @@
   tailable cursors on non-oplog collections.
 
 
->>>>>>> b0d86e53
 ## v0.7.1.1
 
 * Integrate with Meteor developer accounts, a new way of managing your
