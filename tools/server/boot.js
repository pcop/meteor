--- conflicted
+++ resolved
@@ -6,11 +6,8 @@
 var sourcemap_support = require('source-map-support');
 
 // This code is duplicated in tools/server/server.js.
-<<<<<<< HEAD
-var MIN_NODE_VERSION = 'v0.8.26';
-=======
 var MIN_NODE_VERSION = 'v0.10.21';
->>>>>>> 43fddf98
+
 if (require('semver').lt(process.version, MIN_NODE_VERSION)) {
   process.stderr.write(
     'Meteor requires Node ' + MIN_NODE_VERSION + ' or later.\n');
