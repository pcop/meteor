--- conflicted
+++ resolved
@@ -4,25 +4,18 @@
 
 <body>
 
-<<<<<<< HEAD
-=======
 <h1>Hello {{name}}</h1>
 
->>>>>>> 06fad56c
 {{#each items}}
   <div>{{text}}</div>
 {{else}}
   <strong>Empty</strong>
 {{/each}}
 
-<<<<<<< HEAD
-</body>
-=======
 <p>{{#twice}}testing{{/twice}}</p>
 
 </body>
 
 <template name="twice">
 {{> body}} {{> body}}
-</template>
->>>>>>> 06fad56c
+</template>